# SPDX-License-Identifier: AGPL-3.0-or-later
# Zenflows is software that implements the Valueflows vocabulary.
# Zenflows is designed, written, and maintained by srfsh <srfsh@dyne.org>
# Copyright (C) 2021-2023 Dyne.org foundation <foundation@dyne.org>.
#
# This program is free software: you can redistribute it and/or modify
# it under the terms of the GNU Affero General Public License as
# published by the Free Software Foundation, either version 3 of the
# License, or (at your option) any later version.
#
# This program is distributed in the hope that it will be useful,
# but WITHOUT ANY WARRANTY; without even the implied warranty of
# MERCHANTABILITY or FITNESS FOR A PARTICULAR PURPOSE.  See the
# GNU Affero General Public License for more details.
#
# You should have received a copy of the GNU Affero General Public License
# along with this program.  If not, see <https://www.gnu.org/licenses/>.

defmodule Zenflows.Restroom do
@moduledoc """
A module to interact with Restroom instances over (for now) HTTP.
"""

def child_spec(_) do
	Supervisor.child_spec(
		{Zenflows.HTTPC,
			name: __MODULE__,
			scheme: scheme(),
			host: host(),
			port: port(),
		},
		id: __MODULE__)
end

@doc """
Returns `true` when `left` and `right` are equal, `false` otherwise.
"""
@spec byte_equal?(binary(), binary()) :: boolean()
def byte_equal?(left, right) do
	data = %{left: Base.encode64(left), right: Base.encode64(right)}
	case exec("byte_equal", data) do
		{:ok, %{"output" => ["1"]}} -> true
		_ -> false
	end
end

@doc """
Given the GraphQL `body`, its `signature`, and `pubkey` of the user who
executes the query, verify that everything matches.
"""
@spec verify_graphql(binary(), String.t(), String.t()) :: :ok | {:error, term()}
def verify_graphql(body, signature, pubkey) do
	data = %{
		"gql" => Base.encode64(body),
		"eddsa_signature" => signature,
		"eddsa_public_key" => pubkey,
	}
	case exec("verify_graphql", data) do
		{:ok, %{"output" => ["1"]}} -> :ok
		{:error, reason} -> {:error, reason}
	end
end

@doc """
See https://github.com/dyne/keypairoom for details.
"""
@spec keypairoom_server(map()) :: {:ok, String.t()} | {:error, term()}
def keypairoom_server(data) do
	data = %{"userData" => data}
	keys = %{"serverSideSalt" => salt()}
	case exec("keypairoomServer-6-7", data, keys) do
		{:ok, %{"seedServerSideShard.HMAC" => hmac}} -> {:ok, hmac}
		{:error, reason} -> {:error, reason}
	end
end

<<<<<<< HEAD
@doc """
Generate the HMAC (SHA256) signature of `data` using the server-side key.

The returned value in the ok-tuble, `data`, and `key` are base64-encoded
strings.
"""
@spec hmac_new(String.t()) :: {:ok, String.t()} | {:error, term()}
def hmac_new(data) do
	case exec("hmac_new", %{"data" => data}, %{"key" => salt()}) do
		{:ok, %{"HMAC" => sign}} -> {:ok, sign}
		{:error, reason} -> {:error, reason}
	end
end

@doc """
Verifies authencity of the HMAC (SHA256) signature of `expected`
using the server-side key and `data`.
strings.
"""
@spec hmac_verify(String.t(), String.t()) :: :ok | {:error, term()}
def hmac_verify(data, expected) do
	data = %{"data" => data, "expected" => expected}
	keys = %{"key" => salt()}
	case exec("hmac_verify", data, keys) do
		{:ok, %{"output" => ["1"]}} -> :ok
		{:error, reason} -> {:error, reason}
	end
end

# Execute a Zencode specified by `name` with JSON objects `data` and `keys`.
@spec exec(String.t(), map(), map()) :: {:ok, map()} | {:error, term()}
def exec(name, data, keys \\ %{}) do
=======
# Execute a Zencode specified by `name` with JSON data `data`.
@spec exec(String.t(), map()) :: {:ok, map()} | {:error, term()}
defp exec(name, post_data) do
>>>>>>> ff9fb629
	request(&Zenflows.HTTPC.request(__MODULE__, &1, &2, &3, &4),
		name, data, keys)
end

@doc """
Given the request function (wrapper of Zenflows.HTTPC.request), the path,
data, and keys to post, it makes the request and parses the result.
"""
@spec request(fun(), String.t(), map()) :: {:ok, map()} | {:error, term()}
def request(request_fn, path, post_data, post_keys \\ %{}) do
	hdrs = [{"content-type", "application/json"}]

	with {:ok, post_body} <- Jason.encode(%{data: Map.merge(post_data, post_keys)}),
			{:ok, %{status: stat, data: body}} when stat == 200 or stat == 500 <-
				request_fn.("POST", "/api/#{path}", hdrs, post_body),
			{:ok, data} <- Jason.decode(body) do
		if stat == 200 do
			{:ok, data}
		else
			{:error, data |> Map.fetch!("zenroom_errors") |> Map.fetch!("logs")}
		end
	else
		{:ok, %{status: stat, data: body}} ->
			{:error, "the http call result in non-200 status code #{stat}: #{inspect(body)}"}

		other -> other
	end
end

# Return the salt from the configs.
@spec salt() :: String.t()
defp salt() do
	Keyword.fetch!(conf(), :room_salt)
end

# Return the scheme of restroom from the configs.
@spec scheme() :: :http | :https
defp scheme() do
	Keyword.fetch!(conf(), :room_uri).scheme
end

# Return the hostname of restroom from the configs.
@spec host() :: String.t()
defp host() do
	Keyword.fetch!(conf(), :room_uri).host
end

# Return the port of restroom from the configs.
@spec port() :: non_neg_integer()
defp port() do
	Keyword.fetch!(conf(), :room_uri).port
end

# Return the application configurations of this module.
@spec conf() :: Keyword.t()
defp conf() do
	Application.fetch_env!(:zenflows, __MODULE__)
end
end<|MERGE_RESOLUTION|>--- conflicted
+++ resolved
@@ -66,15 +66,13 @@
 """
 @spec keypairoom_server(map()) :: {:ok, String.t()} | {:error, term()}
 def keypairoom_server(data) do
-	data = %{"userData" => data}
-	keys = %{"serverSideSalt" => salt()}
-	case exec("keypairoomServer-6-7", data, keys) do
+	data = %{"userData" => data, "serverSideSalt" => salt()}
+	case exec("keypairoomServer-6-7", data) do
 		{:ok, %{"seedServerSideShard.HMAC" => hmac}} -> {:ok, hmac}
 		{:error, reason} -> {:error, reason}
 	end
 end
 
-<<<<<<< HEAD
 @doc """
 Generate the HMAC (SHA256) signature of `data` using the server-side key.
 
@@ -83,7 +81,7 @@
 """
 @spec hmac_new(String.t()) :: {:ok, String.t()} | {:error, term()}
 def hmac_new(data) do
-	case exec("hmac_new", %{"data" => data}, %{"key" => salt()}) do
+	case exec("hmac_new", %{"data" => data, "key" => salt()}) do
 		{:ok, %{"HMAC" => sign}} -> {:ok, sign}
 		{:error, reason} -> {:error, reason}
 	end
@@ -96,24 +94,18 @@
 """
 @spec hmac_verify(String.t(), String.t()) :: :ok | {:error, term()}
 def hmac_verify(data, expected) do
-	data = %{"data" => data, "expected" => expected}
-	keys = %{"key" => salt()}
-	case exec("hmac_verify", data, keys) do
+	data = %{"data" => data, "expected" => expected, "key" => salt()}
+	case exec("hmac_verify", data) do
 		{:ok, %{"output" => ["1"]}} -> :ok
 		{:error, reason} -> {:error, reason}
 	end
 end
 
-# Execute a Zencode specified by `name` with JSON objects `data` and `keys`.
-@spec exec(String.t(), map(), map()) :: {:ok, map()} | {:error, term()}
-def exec(name, data, keys \\ %{}) do
-=======
 # Execute a Zencode specified by `name` with JSON data `data`.
 @spec exec(String.t(), map()) :: {:ok, map()} | {:error, term()}
 defp exec(name, post_data) do
->>>>>>> ff9fb629
 	request(&Zenflows.HTTPC.request(__MODULE__, &1, &2, &3, &4),
-		name, data, keys)
+		name, post_data)
 end
 
 @doc """
