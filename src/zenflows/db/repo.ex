# SPDX-License-Identifier: AGPL-3.0-or-later
# Zenflows is software that implements the Valueflows vocabulary.
# Zenflows is designed, written, and maintained by srfsh <srfsh@dyne.org>
# Copyright (C) 2021-2023 Dyne.org foundation <foundation@dyne.org>.
#
# This program is free software: you can redistribute it and/or modify
# it under the terms of the GNU Affero General Public License as
# published by the Free Software Foundation, either version 3 of the
# License, or (at your option) any later version.
#
# This program is distributed in the hope that it will be useful,
# but WITHOUT ANY WARRANTY; without even the implied warranty of
# MERCHANTABILITY or FITNESS FOR A PARTICULAR PURPOSE.  See the
# GNU Affero General Public License for more details.
#
# You should have received a copy of the GNU Affero General Public License
# along with this program.  If not, see <https://www.gnu.org/licenses/>.

defmodule Zenflows.DB.Repo do
@moduledoc "The Ecto Repository of Zenflows."

use Ecto.Repo,
	otp_app: :zenflows,
	adapter: Ecto.Adapters.Postgres

@spec multi((-> :ok | :error | {:ok | :error, term()})
		| (Ecto.Repo.t() -> :ok | :error | {:ok | :error, term()}))
	:: :ok | :error | {:ok | :error, term()}
def multi(fun) when is_function(fun, 0) do
	transaction(fn ->
		case fun.() do
<<<<<<< HEAD
			:ok -> :atom                         # {:ok, :atom}
			:error -> rollback(:atom)            # {:error, :atom}
			{:ok, v} -> {:tuple, v}              # {:ok, {:tuple, v}}
			{:error, v} -> rollback({:tuple, v}) # {:error, {:tuple, v}}
=======
			:ok -> :atom
			:error -> rollback(:atom)
			{:ok, v} -> {:tuple, v}
			{:error, v} -> rollback({:tuple, v})
>>>>>>> ff9fb629
		end
	end)
	|> case do
		{:ok, :atom} -> :ok
		{:error, :atom} -> :error
		{:ok, {:tuple, v}} -> {:ok, v}
		{:error, {:tuple, v}} -> {:error, v}
	end
end
def multi(fun) when is_function(fun, 1) do
	transaction(fn repo ->
		case fun.(repo) do
			:ok -> :atom
			:error -> rollback(:atom)
			{:ok, v} -> {:tuple, v}
			{:error, v} -> rollback({:tuple, v})
		end
	end)
	|> case do
		{:ok, :atom} -> :ok
		{:error, :atom} -> :error
		{:ok, {:tuple, v}} -> {:ok, v}
		{:error, {:tuple, v}} -> {:error, v}
	end
end
end<|MERGE_RESOLUTION|>--- conflicted
+++ resolved
@@ -29,17 +29,10 @@
 def multi(fun) when is_function(fun, 0) do
 	transaction(fn ->
 		case fun.() do
-<<<<<<< HEAD
-			:ok -> :atom                         # {:ok, :atom}
-			:error -> rollback(:atom)            # {:error, :atom}
-			{:ok, v} -> {:tuple, v}              # {:ok, {:tuple, v}}
-			{:error, v} -> rollback({:tuple, v}) # {:error, {:tuple, v}}
-=======
 			:ok -> :atom
 			:error -> rollback(:atom)
 			{:ok, v} -> {:tuple, v}
 			{:error, v} -> rollback({:tuple, v})
->>>>>>> ff9fb629
 		end
 	end)
 	|> case do
