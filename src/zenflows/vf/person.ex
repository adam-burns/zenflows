# SPDX-License-Identifier: AGPL-3.0-or-later
# Zenflows is software that implements the Valueflows vocabulary.
# Zenflows is designed, written, and maintained by srfsh <srfsh@dyne.org>
# Copyright (C) 2021-2023 Dyne.org foundation <foundation@dyne.org>.
#
# This program is free software: you can redistribute it and/or modify
# it under the terms of the GNU Affero General Public License as
# published by the Free Software Foundation, either version 3 of the
# License, or (at your option) any later version.
#
# This program is distributed in the hope that it will be useful,
# but WITHOUT ANY WARRANTY; without even the implied warranty of
# MERCHANTABILITY or FITNESS FOR A PARTICULAR PURPOSE.  See the
# GNU Affero General Public License for more details.
#
# You should have received a copy of the GNU Affero General Public License
# along with this program.  If not, see <https://www.gnu.org/licenses/>.

defmodule Zenflows.VF.Person do
@moduledoc "A natural person."

use Zenflows.DB.Schema

alias Ecto.Changeset
alias Zenflows.DB.{Schema, Validate}
alias Zenflows.VF.SpatialThing

@type t() :: %__MODULE__{
	type: :per,
	name: String.t(),
	images: [map()],
	note: String.t() | nil,
	primary_location: SpatialThing.t() | nil,
	user: String.t(),
	email: String.t(),
	ecdh_public_key: String.t() | nil,
	eddsa_public_key: String.t() | nil,
	ethereum_address: String.t() | nil,
	reflow_public_key: String.t() | nil,
	bitcoin_public_key: String.t() | nil,
	is_verified: boolean(),
}

schema "vf_agent" do
	field :type, Ecto.Enum, values: [:per], default: :per
	field :name, :string
	field :images, {:array, :map}, virtual: true
	field :note, :string
	belongs_to :primary_location, SpatialThing
	field :user, :string
	field :email, :string
	field :ecdh_public_key, :string
	field :eddsa_public_key, :string
	field :ethereum_address, :string
	field :reflow_public_key, :string
	field :bitcoin_public_key, :string
	field :is_verified, :boolean, default: false
	timestamps()
end

@insert_reqr ~w[name user email]a
@insert_cast @insert_reqr ++ ~w[
	note primary_location_id
	ecdh_public_key
	eddsa_public_key
	ethereum_address
	reflow_public_key
	bitcoin_public_key
<<<<<<< HEAD
=======
	images
>>>>>>> ba8be68b
	is_verified
]a
# TODO: Maybe add email to @update_cast as well?
# TODO: Maybe add the pubkeys to @update_cast as well?
<<<<<<< HEAD
@update_cast ~w[name note primary_location_id user is_verified]a
=======
@update_cast ~w[name note primary_location_id user images is_verified]a
>>>>>>> ba8be68b

# insert changeset
@doc false
@spec changeset(Schema.params()) :: Changeset.t()
def changeset(params) do
	%__MODULE__{}
	|> Changeset.cast(params, @insert_cast)
	|> Changeset.validate_required(@insert_reqr)
	|> Validate.name(:name)
	|> Validate.name(:user)
	|> Validate.name(:email)
	|> Validate.note(:note)
	|> Validate.key(:ecdh_public_key)
	|> Validate.key(:eddsa_public_key)
	|> Validate.key(:ethereum_address)
	|> Validate.key(:reflow_public_key)
	|> Validate.key(:bitcoin_public_key)
	|> Validate.email(:email)
	|> Changeset.unique_constraint(:user)
	|> Changeset.unique_constraint(:name)
	|> Changeset.unique_constraint(:email)
	|> Changeset.assoc_constraint(:primary_location)
end

# update changeset
@doc false
@spec changeset(Schema.t(), Schema.params()) :: Changeset.t()
def changeset(schema, params) do
	schema
	|> Changeset.cast(params, @update_cast)
	|> Validate.name(:name)
	|> Validate.name(:user)
	|> Validate.note(:note)
	|> Validate.email(:email)
	|> Changeset.unique_constraint(:user)
	|> Changeset.unique_constraint(:name)
	|> Changeset.assoc_constraint(:primary_location)
end
end<|MERGE_RESOLUTION|>--- conflicted
+++ resolved
@@ -66,19 +66,12 @@
 	ethereum_address
 	reflow_public_key
 	bitcoin_public_key
-<<<<<<< HEAD
-=======
 	images
->>>>>>> ba8be68b
 	is_verified
 ]a
 # TODO: Maybe add email to @update_cast as well?
 # TODO: Maybe add the pubkeys to @update_cast as well?
-<<<<<<< HEAD
-@update_cast ~w[name note primary_location_id user is_verified]a
-=======
 @update_cast ~w[name note primary_location_id user images is_verified]a
->>>>>>> ba8be68b
 
 # insert changeset
 @doc false
